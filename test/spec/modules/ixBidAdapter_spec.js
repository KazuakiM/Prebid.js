import * as utils from 'src/utils';
import { config } from 'src/config';
import { expect } from 'chai';
import { newBidder } from 'src/adapters/bidderFactory';
import { spec } from 'modules/ixBidAdapter';

describe('IndexexchangeAdapter', function () {
  const IX_SECURE_ENDPOINT = 'https://as-sec.casalemedia.com/cygnus';
  const VIDEO_ENDPOINT_VERSION = 8.1;
  const BANNER_ENDPOINT_VERSION = 7.2;

  const DEFAULT_BANNER_VALID_BID = [
    {
      bidder: 'ix',
      params: {
        siteId: '123',
        size: [300, 250]
      },
      sizes: [[300, 250], [300, 600]],
      mediaTypes: {
        banner: {
          sizes: [[300, 250], [300, 600]]
        }
      },
      adUnitCode: 'div-gpt-ad-1460505748561-0',
      transactionId: '173f49a8-7549-4218-a23c-e7ba59b47229',
      bidId: '1a2b3c4d',
      bidderRequestId: '11a22b33c44d',
      auctionId: '1aa2bb3cc4dd'
    }
  ];
<<<<<<< HEAD
  const DEFAULT_BANNER_OPTION = {
    gdprConsent: {
      gdprApplies: true,
      consentString: '3huaa11=qu3198ae',
      vendorData: {}
    },
    refererInfo: {
      referer: 'https://www.prebid.org',
      canonicalUrl: 'https://www.prebid.org/the/link/to/the/page'
=======

  const DEFAULT_VIDEO_VALID_BID = [
    {
      bidder: 'ix',
      params: {
        siteId: '456',
        video: {
          skippable: false,
          mimes: [
            'video/mp4',
            'video/webm'
          ],
          minduration: 0
        },
        size: [400, 100]
      },
      sizes: [[400, 100], [200, 400]],
      mediaTypes: {
        video: {
          context: 'instream',
          playerSize: [[400, 100], [200, 400]]
        }
      },
      adUnitCode: 'div-gpt-ad-1460505748562-0',
      transactionId: '173f49a8-7549-4218-a23c-e7ba59b47230',
      bidId: '1a2b3c4e',
      bidderRequestId: '11a22b33c44e',
      auctionId: '1aa2bb3cc4de'
>>>>>>> 2a3d06d0
    }
  ];

  const DEFAULT_BANNER_BID_RESPONSE = {
    cur: 'USD',
    id: '11a22b33c44d',
    seatbid: [
      {
        bid: [
          {
            crid: '12345',
            adomain: ['www.abc.com'],
            adid: '14851455',
            impid: '1a2b3c4d',
            cid: '3051266',
            price: 100,
            w: 300,
            h: 250,
            id: '1',
            ext: {
              dspid: 50,
              pricelevel: '_100',
              advbrandid: 303325,
              advbrand: 'OECTA'
            },
            adm: '<a target="_blank" href="https://www.indexexchange.com"></a>'
          }
        ],
        seat: '3970'
      }
    ]
  };

  const DEFAULT_VIDEO_BID_RESPONSE = {
    cur: 'USD',
    id: '1aa2bb3cc4de',
    seatbid: [
      {
        bid: [
          {
            crid: '12346',
            adomain: ['www.abcd.com'],
            adid: '14851456',
            impid: '1a2b3c4e',
            cid: '3051267',
            price: 110,
            id: '2',
            ext: {
              vasturl: 'www.abcd.com/vast',
              errorurl: 'www.abcd.com/error',
              dspid: 51,
              pricelevel: '_110',
              advbrandid: 303326,
              advbrand: 'OECTB'
            }
          }
        ],
        seat: '3971'
      }
    ]
  };

  const DEFAULT_OPTION = {
    gdprConsent: {
      gdprApplies: true,
      consentString: '3huaa11=qu3198ae',
      vendorData: {}
    },
    refererInfo: {
      referer: 'http://www.prebid.org',
      canonicalUrl: 'http://www.prebid.org/the/link/to/the/page'
    }
  };

  const DEFAULT_IDENTITY_RESPONSE = {
    IdentityIp: {
      responsePending: false,
      data: {
        source: 'identityinc.com',
        uids: [
          {
            id: 'identityid'
          }
        ]
      }
    }
  };

  const DEFAULT_BIDDER_REQUEST_DATA = {
    ac: 'j',
    r: JSON.stringify({
      id: '345',
      imp: [
        {
          id: '1a2b3c4e',
          video: {
            w: 640,
            h: 480,
            placement: 1
          }
        }
      ],
      site: {
        ref: 'http://ref.com/ref.html',
        page: 'http://page.com'
      },
    }),
    s: '21',
    sd: 1,
    t: 1000,
    v: 8.1
  };

  describe('inherited functions', function () {
    it('should exists and is a function', function () {
      const adapter = newBidder(spec);
      expect(adapter.callBids).to.exist.and.to.be.a('function');
    });
  });

  describe('isBidRequestValid', function () {
    it('should return true when required params found for a banner or video ad', function () {
      expect(spec.isBidRequestValid(DEFAULT_BANNER_VALID_BID[0])).to.equal(true);
      expect(spec.isBidRequestValid(DEFAULT_VIDEO_VALID_BID[0])).to.equal(true);
    });

    it('should return true when optional bidFloor params found for an ad', function () {
      const bid = utils.deepClone(DEFAULT_BANNER_VALID_BID[0]);
      bid.params.bidFloor = 50;
      bid.params.bidFloorCur = 'USD';
      expect(spec.isBidRequestValid(bid)).to.equal(true);
    });

    it('should return true when siteID is number', function () {
      const bid = utils.deepClone(DEFAULT_BANNER_VALID_BID[0]);
      bid.params.siteId = 123;
      expect(spec.isBidRequestValid(bid)).to.equal(true);
    });

    it('should return false when siteID is missing', function () {
      const bid = utils.deepClone(DEFAULT_BANNER_VALID_BID[0]);
      delete bid.params.siteId;
      expect(spec.isBidRequestValid(bid)).to.equal(false);
    });

    it('should return false when size is missing', function () {
      const bid = utils.deepClone(DEFAULT_BANNER_VALID_BID[0]);
      delete bid.params.size;
      expect(spec.isBidRequestValid(bid)).to.equal(false);
    });

    it('should return false when size array is wrong length', function () {
      const bid = utils.deepClone(DEFAULT_BANNER_VALID_BID[0]);
      bid.params.size = [
        300,
        250,
        250
      ];
      expect(spec.isBidRequestValid(bid)).to.equal(false);
    });

    it('should return false when size array is array of strings', function () {
      const bid = utils.deepClone(DEFAULT_BANNER_VALID_BID[0]);
      bid.params.size = ['300', '250'];
      expect(spec.isBidRequestValid(bid)).to.equal(false);
    });

    it('should return false when mediaTypes is not banner or video', function () {
      const bid = utils.deepClone(DEFAULT_BANNER_VALID_BID[0]);
      bid.mediaTypes = {
        native: {
          sizes: [[300, 250]]
        }
      };
      expect(spec.isBidRequestValid(bid)).to.equal(false);
    });

    it('should return false when mediaTypes.banner does not have sizes', function () {
      const bid = utils.deepClone(DEFAULT_BANNER_VALID_BID[0]);
      bid.mediaTypes = {
        banner: {
          size: [[300, 250]]
        }
      };
      expect(spec.isBidRequestValid(bid)).to.equal(false);
    });

    it('should return false when mediaTypes.video does not have sizes', function () {
      const bid = utils.deepClone(DEFAULT_VIDEO_VALID_BID[0]);
      bid.mediaTypes = {
        video: {
          size: [[300, 250]]
        }
      };
      expect(spec.isBidRequestValid(bid)).to.equal(false);
    });

    it('should return false when mediaType is native', function () {
      const bid = utils.deepClone(DEFAULT_BANNER_VALID_BID[0]);
      delete bid.params.mediaTypes;
      bid.mediaType = 'native';
      bid.sizes = [[300, 250]];
      expect(spec.isBidRequestValid(bid)).to.equal(false);
    });

    it('should return true when mediaType is missing and has sizes', function () {
      const bid = utils.deepClone(DEFAULT_BANNER_VALID_BID[0]);
      delete bid.mediaTypes;
      bid.sizes = [[300, 250]];
      expect(spec.isBidRequestValid(bid)).to.equal(true);
    });

    it('should return true when mediaType is banner', function () {
      const bid = utils.deepClone(DEFAULT_BANNER_VALID_BID[0]);
      delete bid.mediaTypes;
      bid.mediaType = 'banner';
      bid.sizes = [[300, 250]];
      expect(spec.isBidRequestValid(bid)).to.equal(true);
    });

    it('should return true when mediaType is video', function () {
      const bid = utils.deepClone(DEFAULT_VIDEO_VALID_BID[0]);
      delete bid.mediaTypes;
      bid.mediaType = 'video';
      bid.sizes = [[400, 100]];
      expect(spec.isBidRequestValid(bid)).to.equal(true);
    });

    it('should return false when there is only bidFloor', function () {
      const bid = utils.deepClone(DEFAULT_BANNER_VALID_BID[0]);
      bid.params.bidFloor = 50;
      expect(spec.isBidRequestValid(bid)).to.equal(false);
    });

    it('should return false when there is only bidFloorCur', function () {
      const bid = utils.deepClone(DEFAULT_BANNER_VALID_BID[0]);
      bid.params.bidFloorCur = 'USD';
      expect(spec.isBidRequestValid(bid)).to.equal(false);
    });

    it('should return false when bidFloor is string', function () {
      const bid = utils.deepClone(DEFAULT_BANNER_VALID_BID[0]);
      bid.params.bidFloor = '50';
      bid.params.bidFloorCur = 'USD';
      expect(spec.isBidRequestValid(bid)).to.equal(false);
    });

    it('should return false when bidFloorCur is number', function () {
      const bid = utils.deepClone(DEFAULT_BANNER_VALID_BID[0]);
      bid.params.bidFloor = 50;
      bid.params.bidFloorCur = 70;
      expect(spec.isBidRequestValid(bid)).to.equal(false);
    });
  });

  describe('buildRequestsIdentity', function () {
    let request;
    let query;
    let testCopy;

    beforeEach(function() {
      window.headertag = {};
      window.headertag.getIdentityInfo = function() {
        return testCopy;
      };
      request = spec.buildRequests(DEFAULT_BANNER_VALID_BID, DEFAULT_OPTION)[0];
      query = request.data;
    });
    afterEach(function() {
      delete window.headertag;
    });
    describe('buildRequestSingleRTI', function() {
      before(function() {
        testCopy = JSON.parse(JSON.stringify(DEFAULT_IDENTITY_RESPONSE));
      });
      it('payload should have correct format and value (single identity partner)', function () {
        const payload = JSON.parse(query.r);

        expect(payload.user).to.exist;
        expect(payload.user.eids).to.exist;
        expect(payload.user.eids).to.be.an('array');
        expect(payload.user.eids).to.have.lengthOf(1);
      });

      it('identity data in impression should have correct format and value (single identity partner)', function () {
        const impression = JSON.parse(query.r).user.eids;
        expect(impression[0].source).to.equal(testCopy.IdentityIp.data.source);
        expect(impression[0].uids[0].id).to.equal(testCopy.IdentityIp.data.uids[0].id);
      });
    });

    describe('buildRequestMultipleIds', function() {
      before(function() {
        testCopy = JSON.parse(JSON.stringify(DEFAULT_IDENTITY_RESPONSE));
        testCopy.IdentityIp.data.uids.push({
          id: '1234567'
        },
        {
          id: '2019-04-01TF2:34:41'
        });
      });
      it('payload should have correct format and value (single identity w/ multi ids)', function () {
        const payload = JSON.parse(query.r);

        expect(payload.user).to.exist;
        expect(payload.user.eids).to.exist;
        expect(payload.user.eids).to.be.an('array');
        expect(payload.user.eids).to.have.lengthOf(1);
      });

      it('identity data in impression should have correct format and value (single identity w/ multi ids)', function () {
        const impression = JSON.parse(query.r).user.eids;

        expect(impression[0].source).to.equal(testCopy.IdentityIp.data.source);
        expect(impression[0].uids).to.have.lengthOf(3);
      });
    });

    describe('buildRequestMultipleRTI', function() {
      before(function() {
        testCopy = JSON.parse(JSON.stringify(DEFAULT_IDENTITY_RESPONSE));
        testCopy.JackIp = {
          responsePending: false,
          data: {
            source: 'jackinc.com',
            uids: [
              {
                id: 'jackid'
              }
            ]
          }
        }
        testCopy.GenericIp = {
          responsePending: false,
          data: {
            source: 'genericip.com',
            uids: [
              {
                id: 'genericipenvelope'
              }
            ]
          }
        }
      });
      it('payload should have correct format and value (multiple identity partners)', function () {
        const payload = JSON.parse(query.r);

        expect(payload.user).to.exist;
        expect(payload.user.eids).to.exist;
        expect(payload.user.eids).to.be.an('array');
        expect(payload.user.eids).to.have.lengthOf(3);
      });

      it('identity data in impression should have correct format and value (multiple identity partners)', function () {
        const impression = JSON.parse(query.r).user.eids;

        expect(impression[0].source).to.equal(testCopy.IdentityIp.data.source);
        expect(impression[0].uids).to.have.lengthOf(1);

        expect(impression[1].source).to.equal(testCopy.JackIp.data.source);
        expect(impression[1].uids).to.have.lengthOf(1);

        expect(impression[2].source).to.equal(testCopy.GenericIp.data.source);
        expect(impression[2].uids).to.have.lengthOf(1);
      });
    });

    describe('buildRequestNoData', function() {
      beforeEach(function() {
        testCopy = JSON.parse(JSON.stringify(DEFAULT_IDENTITY_RESPONSE));
      });

      it('payload should not have any user eids with an undefined identity data response', function () {
        window.headertag.getIdentityInfo = function() {
          return undefined;
        };
        request = spec.buildRequests(DEFAULT_BANNER_VALID_BID, DEFAULT_OPTION)[0];
        query = request.data;
        const payload = JSON.parse(query.r);

        expect(payload.user).to.exist;
        expect(payload.user.eids).to.not.exist;
      });

      it('payload should have user eids if least one partner data is available', function () {
        testCopy.GenericIp = {
          responsePending: true,
          data: {}
        }
        request = spec.buildRequests(DEFAULT_BANNER_VALID_BID, DEFAULT_OPTION)[0];
        query = request.data;
        const payload = JSON.parse(query.r);

        expect(payload.user).to.exist;
        expect(payload.user.eids).to.exist;
      });

      it('payload should not have any user eids if identity data is pending for all partners', function () {
        testCopy.IdentityIp.responsePending = true;
        request = spec.buildRequests(DEFAULT_BANNER_VALID_BID, DEFAULT_OPTION)[0];
        query = request.data;
        const payload = JSON.parse(query.r);

        expect(payload.user).to.exist;
        expect(payload.user.eids).to.not.exist;
      });

      it('payload should not have any user eids if identity data is pending or not available for all partners', function () {
        testCopy.IdentityIp.responsePending = false;
        testCopy.IdentityIp.data = {};
        request = spec.buildRequests(DEFAULT_BANNER_VALID_BID, DEFAULT_OPTION)[0];
        query = request.data;
        const payload = JSON.parse(query.r);

        expect(payload.user).to.exist;
        expect(payload.user.eids).to.not.exist;
      });
    });
  });

  describe('buildRequests', function () {
    const request = spec.buildRequests(DEFAULT_BANNER_VALID_BID, DEFAULT_OPTION)[0];
    const requestUrl = request.url;
    const requestMethod = request.method;
    const query = request.data;

    const bidWithoutMediaType = utils.deepClone(DEFAULT_BANNER_VALID_BID);
    delete bidWithoutMediaType[0].mediaTypes;
    bidWithoutMediaType[0].sizes = [[300, 250], [300, 600]];
    const requestWithoutMediaType = spec.buildRequests(bidWithoutMediaType, DEFAULT_OPTION)[0];
    const queryWithoutMediaType = requestWithoutMediaType.data;

    it('request should be made to IX endpoint with GET method', function () {
      expect(requestMethod).to.equal('GET');
      expect(requestUrl).to.equal(IX_SECURE_ENDPOINT);
    });

    it('query object (version, siteID and request) should be correct', function () {
      expect(query.v).to.equal(BANNER_ENDPOINT_VERSION);
      expect(query.s).to.equal(DEFAULT_BANNER_VALID_BID[0].params.siteId);
      expect(query.r).to.exist;
      expect(query.ac).to.equal('j');
      expect(query.sd).to.equal(1);
      expect(query.nf).not.to.exist;
    });

    it('payload should have correct format and value', function () {
      const payload = JSON.parse(query.r);

      expect(payload.id).to.equal(DEFAULT_BANNER_VALID_BID[0].bidderRequestId);
      expect(payload.site).to.exist;
      expect(payload.site.page).to.equal(DEFAULT_OPTION.refererInfo.referer);
      expect(payload.site.ref).to.equal(document.referrer);
      expect(payload.ext).to.exist;
      expect(payload.ext.source).to.equal('prebid');
      expect(payload.imp).to.exist;
      expect(payload.imp).to.be.an('array');
      expect(payload.imp).to.have.lengthOf(1);
    });

    it('impression should have correct format and value', function () {
      const impression = JSON.parse(query.r).imp[0];
      const sidValue = `${DEFAULT_BANNER_VALID_BID[0].params.size[0].toString()}x${DEFAULT_BANNER_VALID_BID[0].params.size[1].toString()}`;

      expect(impression.id).to.equal(DEFAULT_BANNER_VALID_BID[0].bidId);
      expect(impression.banner).to.exist;
      expect(impression.banner.w).to.equal(DEFAULT_BANNER_VALID_BID[0].params.size[0]);
      expect(impression.banner.h).to.equal(DEFAULT_BANNER_VALID_BID[0].params.size[1]);
      expect(impression.banner.topframe).to.exist;
      expect(impression.banner.topframe).to.be.oneOf([0, 1]);
      expect(impression.ext).to.exist;
      expect(impression.ext.siteID).to.equal(DEFAULT_BANNER_VALID_BID[0].params.siteId.toString());
      expect(impression.ext.sid).to.equal(sidValue);
    });

    it('impression should have bidFloor and bidFloorCur if configured', function () {
      const bid = utils.deepClone(DEFAULT_BANNER_VALID_BID[0]);
      bid.params.bidFloor = 50;
      bid.params.bidFloorCur = 'USD';
      const requestBidFloor = spec.buildRequests([bid])[0];
      const impression = JSON.parse(requestBidFloor.data.r).imp[0];

      expect(impression.bidfloor).to.equal(bid.params.bidFloor);
      expect(impression.bidfloorcur).to.equal(bid.params.bidFloorCur);
    });

    it('payload without mediaType should have correct format and value', function () {
      const payload = JSON.parse(queryWithoutMediaType.r);

      expect(payload.id).to.equal(DEFAULT_BANNER_VALID_BID[0].bidderRequestId);
      expect(payload.site).to.exist;
      expect(payload.site.page).to.equal(DEFAULT_OPTION.refererInfo.referer);
      expect(payload.site.ref).to.equal(document.referrer);
      expect(payload.ext).to.exist;
      expect(payload.ext.source).to.equal('prebid');
      expect(payload.imp).to.exist;
      expect(payload.imp).to.be.an('array');
      expect(payload.imp).to.have.lengthOf(1);
    });

    it('impression without mediaType should have correct format and value', function () {
      const impression = JSON.parse(queryWithoutMediaType.r).imp[0];
      const sidValue = `${DEFAULT_BANNER_VALID_BID[0].params.size[0].toString()}x${DEFAULT_BANNER_VALID_BID[0].params.size[1].toString()}`;

      expect(impression.id).to.equal(DEFAULT_BANNER_VALID_BID[0].bidId);
      expect(impression.banner).to.exist;
      expect(impression.banner.w).to.equal(DEFAULT_BANNER_VALID_BID[0].params.size[0]);
      expect(impression.banner.h).to.equal(DEFAULT_BANNER_VALID_BID[0].params.size[1]);
      expect(impression.banner.topframe).to.exist;
      expect(impression.banner.topframe).to.be.oneOf([0, 1]);
      expect(impression.ext).to.exist;
      expect(impression.ext.siteID).to.equal(DEFAULT_BANNER_VALID_BID[0].params.siteId.toString());
      expect(impression.ext.sid).to.equal(sidValue);
    });

    it('impression should have sid if id is configured as number', function () {
      const bid = utils.deepClone(DEFAULT_BANNER_VALID_BID[0]);
      bid.params.id = 50;
      const requestBidFloor = spec.buildRequests([bid])[0];
      const impression = JSON.parse(requestBidFloor.data.r).imp[0];

      expect(impression.id).to.equal(DEFAULT_BANNER_VALID_BID[0].bidId);
      expect(impression.banner).to.exist;
      expect(impression.banner.w).to.equal(DEFAULT_BANNER_VALID_BID[0].params.size[0]);
      expect(impression.banner.h).to.equal(DEFAULT_BANNER_VALID_BID[0].params.size[1]);
      expect(impression.banner.topframe).to.exist;
      expect(impression.banner.topframe).to.be.oneOf([0, 1]);
      expect(impression.ext).to.exist;
      expect(impression.ext.siteID).to.equal(DEFAULT_BANNER_VALID_BID[0].params.siteId.toString());
      expect(impression.ext.sid).to.equal('50');
    });

    it('impression should have sid if id is configured as string', function () {
      const bid = utils.deepClone(DEFAULT_BANNER_VALID_BID[0]);
      bid.params.id = 'abc';
      const requestBidFloor = spec.buildRequests([bid])[0];
      const impression = JSON.parse(requestBidFloor.data.r).imp[0];
      expect(impression.id).to.equal(DEFAULT_BANNER_VALID_BID[0].bidId);
      expect(impression.banner).to.exist;
      expect(impression.banner.w).to.equal(DEFAULT_BANNER_VALID_BID[0].params.size[0]);
      expect(impression.banner.h).to.equal(DEFAULT_BANNER_VALID_BID[0].params.size[1]);
      expect(impression.banner.topframe).to.exist;
      expect(impression.banner.topframe).to.be.oneOf([0, 1]);
      expect(impression.ext).to.exist;
      expect(impression.ext.siteID).to.equal(DEFAULT_BANNER_VALID_BID[0].params.siteId.toString());
      expect(impression.ext.sid).to.equal('abc');
    });

    it('should add first party data to page url in bid request if it exists in config', function () {
      config.setConfig({
        ix: {
          firstPartyData: {
            ab: 123,
            cd: '123#ab',
            'e/f': 456,
            'h?g': '456#cd'
          }
        }
      });

      const requestWithFirstPartyData = spec.buildRequests(DEFAULT_BANNER_VALID_BID, DEFAULT_OPTION)[0];
      const pageUrl = JSON.parse(requestWithFirstPartyData.data.r).site.page;
      const expectedPageUrl = DEFAULT_OPTION.refererInfo.referer + '?ab=123&cd=123%23ab&e%2Ff=456&h%3Fg=456%23cd';

      expect(pageUrl).to.equal(expectedPageUrl);
    });

    it('should not set first party data if it is not an object', function () {
      config.setConfig({
        ix: {
          firstPartyData: 500
        }
      });

      const requestFirstPartyDataNumber = spec.buildRequests(DEFAULT_BANNER_VALID_BID, DEFAULT_OPTION)[0];
      const pageUrl = JSON.parse(requestFirstPartyDataNumber.data.r).site.page;

      expect(pageUrl).to.equal(DEFAULT_OPTION.refererInfo.referer);
    });

    it('should not set first party or timeout if it is not present', function () {
      config.setConfig({
        ix: {}
      });

      const requestWithoutConfig = spec.buildRequests(DEFAULT_BANNER_VALID_BID, DEFAULT_OPTION)[0];
      const pageUrl = JSON.parse(requestWithoutConfig.data.r).site.page;

      expect(pageUrl).to.equal(DEFAULT_OPTION.refererInfo.referer);
      expect(requestWithoutConfig.data.t).to.be.undefined;
    });

    it('should not set first party or timeout if it is setConfig is not called', function () {
      const requestWithoutConfig = spec.buildRequests(DEFAULT_BANNER_VALID_BID, DEFAULT_OPTION)[0];
      const pageUrl = JSON.parse(requestWithoutConfig.data.r).site.page;

      expect(pageUrl).to.equal(DEFAULT_OPTION.refererInfo.referer);
      expect(requestWithoutConfig.data.t).to.be.undefined;
    });

    it('should set timeout if publisher set it through setConfig', function () {
      config.setConfig({
        ix: {
          timeout: 500
        }
      });
      const requestWithTimeout = spec.buildRequests(DEFAULT_BANNER_VALID_BID)[0];

      expect(requestWithTimeout.data.t).to.equal(500);
    });

    it('should set timeout if timeout is a string', function () {
      config.setConfig({
        ix: {
          timeout: '500'
        }
      });
      const requestStringTimeout = spec.buildRequests(DEFAULT_BANNER_VALID_BID)[0];

      expect(requestStringTimeout.data.t).to.be.undefined;
    });

    it('request should contain both banner and video requests', function () {
      const request = spec.buildRequests([DEFAULT_BANNER_VALID_BID[0], DEFAULT_VIDEO_VALID_BID[0]]);

      const bannerImp = JSON.parse(request[0].data.r).imp[0];
      expect(JSON.parse(request[0].data.v)).to.equal(BANNER_ENDPOINT_VERSION);
      expect(bannerImp.id).to.equal(DEFAULT_BANNER_VALID_BID[0].bidId);
      expect(bannerImp.id).to.equal(DEFAULT_BANNER_VALID_BID[0].bidId);
      expect(bannerImp.banner).to.exist;
      expect(bannerImp.banner.w).to.equal(DEFAULT_BANNER_VALID_BID[0].params.size[0]);
      expect(bannerImp.banner.h).to.equal(DEFAULT_BANNER_VALID_BID[0].params.size[1]);

      const videoImp = JSON.parse(request[1].data.r).imp[0];
      expect(JSON.parse(request[1].data.v)).to.equal(VIDEO_ENDPOINT_VERSION);
      expect(videoImp.id).to.equal(DEFAULT_VIDEO_VALID_BID[0].bidId);
      expect(videoImp.video).to.exist;
      expect(videoImp.video.w).to.equal(DEFAULT_VIDEO_VALID_BID[0].params.size[0]);
      expect(videoImp.video.h).to.equal(DEFAULT_VIDEO_VALID_BID[0].params.size[1]);
    });
  });

  describe('buildRequestVideo', function () {
    const request = spec.buildRequests(DEFAULT_VIDEO_VALID_BID, DEFAULT_OPTION);
    const query = request[0].data;

    it('query object (version, siteID and request) should be correct', function () {
      expect(query.v).to.equal(VIDEO_ENDPOINT_VERSION);
      expect(query.s).to.equal(DEFAULT_VIDEO_VALID_BID[0].params.siteId);
      expect(query.r).to.exist;
      expect(query.ac).to.equal('j');
      expect(query.sd).to.equal(1);
      expect(query.nf).to.equal(1);
    });

    it('impression should have correct format and value', function () {
      const impression = JSON.parse(query.r).imp[0];
      const sidValue = `${DEFAULT_VIDEO_VALID_BID[0].params.size[0].toString()}x${DEFAULT_VIDEO_VALID_BID[0].params.size[1].toString()}`;

      expect(impression.id).to.equal(DEFAULT_VIDEO_VALID_BID[0].bidId);
      expect(impression.video).to.exist;
      expect(impression.video.w).to.equal(DEFAULT_VIDEO_VALID_BID[0].params.size[0]);
      expect(impression.video.h).to.equal(DEFAULT_VIDEO_VALID_BID[0].params.size[1]);
      expect(impression.video.placement).to.exist;
      expect(impression.video.placement).to.equal(1);
      expect(impression.video.minduration).to.exist;
      expect(impression.video.minduration).to.equal(0);
      expect(impression.video.mimes).to.exist;
      expect(impression.video.mimes[0]).to.equal('video/mp4');
      expect(impression.video.mimes[1]).to.equal('video/webm');

      expect(impression.video.skippable).to.equal(false);
      expect(impression.ext).to.exist;
      expect(impression.ext.siteID).to.equal(DEFAULT_VIDEO_VALID_BID[0].params.siteId.toString());
      expect(impression.ext.sid).to.equal(sidValue);
    });

    it('impression should have correct format when mediaType is specified.', function () {
      const bid = utils.deepClone(DEFAULT_VIDEO_VALID_BID[0]);
      delete bid.mediaTypes;
      bid.mediaType = 'video';
      const requestBidFloor = spec.buildRequests([bid])[0];
      const impression = JSON.parse(requestBidFloor.data.r).imp[0];
      const sidValue = `${DEFAULT_VIDEO_VALID_BID[0].params.size[0].toString()}x${DEFAULT_VIDEO_VALID_BID[0].params.size[1].toString()}`;

      expect(impression.id).to.equal(DEFAULT_VIDEO_VALID_BID[0].bidId);
      expect(impression.video).to.exist;
      expect(impression.video.w).to.equal(DEFAULT_VIDEO_VALID_BID[0].params.size[0]);
      expect(impression.video.h).to.equal(DEFAULT_VIDEO_VALID_BID[0].params.size[1]);
      expect(impression.video.placement).to.not.exist;
      expect(impression.ext).to.exist;
      expect(impression.ext.siteID).to.equal(DEFAULT_VIDEO_VALID_BID[0].params.siteId.toString());
      expect(impression.ext.sid).to.equal(sidValue);
    });

    it('should set correct placement if context is outstream', function () {
      const bid = utils.deepClone(DEFAULT_VIDEO_VALID_BID[0]);
      bid.mediaTypes.video.context = 'outstream';
      const request = spec.buildRequests([bid])[0];
      const impression = JSON.parse(request.data.r).imp[0];

      expect(impression.id).to.equal(DEFAULT_VIDEO_VALID_BID[0].bidId);
      expect(impression.video).to.exist;
      expect(impression.video.placement).to.exist;
      expect(impression.video.placement).to.equal(4);
    });
  });

  describe('interpretResponse', function () {
    it('should get correct bid response for banner ad', function () {
      const expectedParse = [
        {
          requestId: '1a2b3c4d',
          cpm: 1,
          creativeId: '12345',
          width: 300,
          height: 250,
<<<<<<< HEAD
          ad: '<a target="_blank" href="https://www.indexexchange.com"></a>',
=======
          mediaType: 'banner',
          ad: '<a target="_blank" href="http://www.indexexchange.com"></a>',
>>>>>>> 2a3d06d0
          currency: 'USD',
          ttl: 35,
          netRevenue: true,
          dealId: undefined,
          meta: {
            networkId: 50,
            brandId: 303325,
            brandName: 'OECTA'
          }
        }
      ];
      const result = spec.interpretResponse({ body: DEFAULT_BANNER_BID_RESPONSE }, { data: DEFAULT_BIDDER_REQUEST_DATA });
      expect(result[0]).to.deep.equal(expectedParse[0]);
    });

    it('should set creativeId to default value if not provided', function () {
      const bidResponse = utils.deepClone(DEFAULT_BANNER_BID_RESPONSE);
      delete bidResponse.seatbid[0].bid[0].crid;
      const expectedParse = [
        {
          requestId: '1a2b3c4d',
          cpm: 1,
          creativeId: '-',
          width: 300,
          height: 250,
<<<<<<< HEAD
          ad: '<a target="_blank" href="https://www.indexexchange.com"></a>',
=======
          mediaType: 'banner',
          ad: '<a target="_blank" href="http://www.indexexchange.com"></a>',
>>>>>>> 2a3d06d0
          currency: 'USD',
          ttl: 35,
          netRevenue: true,
          dealId: undefined,
          meta: {
            networkId: 50,
            brandId: 303325,
            brandName: 'OECTA'
          }
        }
      ];
      const result = spec.interpretResponse({ body: bidResponse }, { data: DEFAULT_BIDDER_REQUEST_DATA });
    });

    it('should set Japanese price correctly', function () {
      const bidResponse = utils.deepClone(DEFAULT_BANNER_BID_RESPONSE);
      bidResponse.cur = 'JPY';
      const expectedParse = [
        {
          requestId: '1a2b3c4d',
          cpm: 100,
          creativeId: '12345',
          width: 300,
          height: 250,
<<<<<<< HEAD
          ad: '<a target="_blank" href="https://www.indexexchange.com"></a>',
=======
          mediaType: 'banner',
          ad: '<a target="_blank" href="http://www.indexexchange.com"></a>',
>>>>>>> 2a3d06d0
          currency: 'JPY',
          ttl: 35,
          netRevenue: true,
          dealId: undefined,
          meta: {
            networkId: 50,
            brandId: 303325,
            brandName: 'OECTA'
          }
        }
      ];
      const result = spec.interpretResponse({ body: bidResponse }, { data: DEFAULT_BIDDER_REQUEST_DATA });
      expect(result[0]).to.deep.equal(expectedParse[0]);
    });

    it('should set dealId correctly', function () {
      const bidResponse = utils.deepClone(DEFAULT_BANNER_BID_RESPONSE);
      bidResponse.seatbid[0].bid[0].ext.dealid = 'deal';
      const expectedParse = [
        {
          requestId: '1a2b3c4d',
          cpm: 1,
          creativeId: '12345',
          width: 300,
          height: 250,
<<<<<<< HEAD
          ad: '<a target="_blank" href="https://www.indexexchange.com"></a>',
=======
          mediaType: 'banner',
          ad: '<a target="_blank" href="http://www.indexexchange.com"></a>',
>>>>>>> 2a3d06d0
          currency: 'USD',
          ttl: 35,
          netRevenue: true,
          dealId: 'deal',
          meta: {
            networkId: 50,
            brandId: 303325,
            brandName: 'OECTA'
          }
        }
      ];
      const result = spec.interpretResponse({ body: bidResponse }, { data: DEFAULT_BIDDER_REQUEST_DATA });
      expect(result[0]).to.deep.equal(expectedParse[0]);
    });

    it('should get correct bid response for video ad', function () {
      const expectedParse = [
        {
          requestId: '1a2b3c4e',
          cpm: 1.1,
          creativeId: '12346',
          mediaType: 'video',
          width: 640,
          height: 480,
          currency: 'USD',
          ttl: 3600,
          netRevenue: true,
          dealId: undefined,
          vastUrl: 'www.abcd.com/vast',
          meta: {
            networkId: 51,
            brandId: 303326,
            brandName: 'OECTB'
          }
        }
      ];
      const result = spec.interpretResponse({ body: DEFAULT_VIDEO_BID_RESPONSE }, { data: DEFAULT_BIDDER_REQUEST_DATA });
      expect(result[0]).to.deep.equal(expectedParse[0]);
    });

    it('bidrequest should have consent info if gdprApplies and consentString exist', function () {
      const validBidWithConsent = spec.buildRequests(DEFAULT_BANNER_VALID_BID, DEFAULT_OPTION);
      const requestWithConsent = JSON.parse(validBidWithConsent[0].data.r);

      expect(requestWithConsent.regs.ext.gdpr).to.equal(1);
      expect(requestWithConsent.user.ext.consent).to.equal('3huaa11=qu3198ae');
    });

    it('bidrequest should not have consent field if consentString is undefined', function () {
      const options = {
        gdprConsent: {
          gdprApplies: true,
          vendorData: {}
        }
      };
      const validBidWithConsent = spec.buildRequests(DEFAULT_BANNER_VALID_BID, options);
      const requestWithConsent = JSON.parse(validBidWithConsent[0].data.r);

      expect(requestWithConsent.regs.ext.gdpr).to.equal(1);
      expect(requestWithConsent.user).to.be.undefined;
    });

    it('bidrequest should not have gdpr field if gdprApplies is undefined', function () {
      const options = {
        gdprConsent: {
          consentString: '3huaa11=qu3198ae',
          vendorData: {}
        }
      };
      const validBidWithConsent = spec.buildRequests(DEFAULT_BANNER_VALID_BID, options);
      const requestWithConsent = JSON.parse(validBidWithConsent[0].data.r);

      expect(requestWithConsent.regs).to.be.undefined;
      expect(requestWithConsent.user.ext.consent).to.equal('3huaa11=qu3198ae');
    });

    it('bidrequest should not have consent info if options.gdprConsent is undefined', function () {
      const options = {};
      const validBidWithConsent = spec.buildRequests(DEFAULT_BANNER_VALID_BID, options);
      const requestWithConsent = JSON.parse(validBidWithConsent[0].data.r);

      expect(requestWithConsent.regs).to.be.undefined;
      expect(requestWithConsent.user).to.be.undefined;
    });

    it('bidrequest should not have page if options is undefined', function () {
      const options = {};
      const validBidWithoutreferInfo = spec.buildRequests(DEFAULT_BANNER_VALID_BID, options);
      const requestWithoutreferInfo = JSON.parse(validBidWithoutreferInfo[0].data.r);

      expect(requestWithoutreferInfo.site.page).to.be.undefined;
      expect(validBidWithoutreferInfo[0].url).to.equal(IX_SECURE_ENDPOINT);
    });

    it('bidrequest should not have page if options.refererInfo is an empty object', function () {
      const options = {
        refererInfo: {}
      };
      const validBidWithoutreferInfo = spec.buildRequests(DEFAULT_BANNER_VALID_BID, options);
      const requestWithoutreferInfo = JSON.parse(validBidWithoutreferInfo[0].data.r);

      expect(requestWithoutreferInfo.site.page).to.be.undefined;
      expect(validBidWithoutreferInfo[0].url).to.equal(IX_SECURE_ENDPOINT);
    });

    it('bidrequest should sent to secure endpoint if page url is secure', function () {
      const options = {
        refererInfo: {
          referer: 'https://www.prebid.org'
        }
      };
      const validBidWithoutreferInfo = spec.buildRequests(DEFAULT_BANNER_VALID_BID, options);
      const requestWithoutreferInfo = JSON.parse(validBidWithoutreferInfo[0].data.r);

      expect(requestWithoutreferInfo.site.page).to.equal(options.refererInfo.referer);
      expect(validBidWithoutreferInfo[0].url).to.equal(IX_SECURE_ENDPOINT);
    });
  });
});<|MERGE_RESOLUTION|>--- conflicted
+++ resolved
@@ -29,17 +29,6 @@
       auctionId: '1aa2bb3cc4dd'
     }
   ];
-<<<<<<< HEAD
-  const DEFAULT_BANNER_OPTION = {
-    gdprConsent: {
-      gdprApplies: true,
-      consentString: '3huaa11=qu3198ae',
-      vendorData: {}
-    },
-    refererInfo: {
-      referer: 'https://www.prebid.org',
-      canonicalUrl: 'https://www.prebid.org/the/link/to/the/page'
-=======
 
   const DEFAULT_VIDEO_VALID_BID = [
     {
@@ -68,7 +57,6 @@
       bidId: '1a2b3c4e',
       bidderRequestId: '11a22b33c44e',
       auctionId: '1aa2bb3cc4de'
->>>>>>> 2a3d06d0
     }
   ];
 
@@ -138,8 +126,8 @@
       vendorData: {}
     },
     refererInfo: {
-      referer: 'http://www.prebid.org',
-      canonicalUrl: 'http://www.prebid.org/the/link/to/the/page'
+      referer: 'https://www.prebid.org',
+      canonicalUrl: 'https://www.prebid.org/the/link/to/the/page'
     }
   };
 
@@ -172,8 +160,8 @@
         }
       ],
       site: {
-        ref: 'http://ref.com/ref.html',
-        page: 'http://page.com'
+        ref: 'https://ref.com/ref.html',
+        page: 'https://page.com'
       },
     }),
     s: '21',
@@ -786,12 +774,8 @@
           creativeId: '12345',
           width: 300,
           height: 250,
-<<<<<<< HEAD
+          mediaType: 'banner',
           ad: '<a target="_blank" href="https://www.indexexchange.com"></a>',
-=======
-          mediaType: 'banner',
-          ad: '<a target="_blank" href="http://www.indexexchange.com"></a>',
->>>>>>> 2a3d06d0
           currency: 'USD',
           ttl: 35,
           netRevenue: true,
@@ -817,12 +801,8 @@
           creativeId: '-',
           width: 300,
           height: 250,
-<<<<<<< HEAD
+          mediaType: 'banner',
           ad: '<a target="_blank" href="https://www.indexexchange.com"></a>',
-=======
-          mediaType: 'banner',
-          ad: '<a target="_blank" href="http://www.indexexchange.com"></a>',
->>>>>>> 2a3d06d0
           currency: 'USD',
           ttl: 35,
           netRevenue: true,
@@ -847,12 +827,8 @@
           creativeId: '12345',
           width: 300,
           height: 250,
-<<<<<<< HEAD
+          mediaType: 'banner',
           ad: '<a target="_blank" href="https://www.indexexchange.com"></a>',
-=======
-          mediaType: 'banner',
-          ad: '<a target="_blank" href="http://www.indexexchange.com"></a>',
->>>>>>> 2a3d06d0
           currency: 'JPY',
           ttl: 35,
           netRevenue: true,
@@ -878,12 +854,8 @@
           creativeId: '12345',
           width: 300,
           height: 250,
-<<<<<<< HEAD
+          mediaType: 'banner',
           ad: '<a target="_blank" href="https://www.indexexchange.com"></a>',
-=======
-          mediaType: 'banner',
-          ad: '<a target="_blank" href="http://www.indexexchange.com"></a>',
->>>>>>> 2a3d06d0
           currency: 'USD',
           ttl: 35,
           netRevenue: true,
