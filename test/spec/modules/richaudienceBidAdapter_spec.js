--- conflicted
+++ resolved
@@ -197,12 +197,8 @@
     expect(requestContent).to.have.property('bidder').and.to.equal('richaudience');
     expect(requestContent).to.have.property('bidderRequestId').and.to.equal('1858b7382993ca');
     expect(requestContent).to.have.property('tagId').and.to.equal('test-div');
-<<<<<<< HEAD
     expect(requestContent).to.have.property('referer').and.to.equal('https%3A%2F%2Fdomain.com');
     expect(requestContent).to.have.property('sizes');
-=======
-    expect(requestContent).to.have.property('referer').and.to.equal('http%3A%2F%2Fdomain.com');
->>>>>>> 8c4039ba
     expect(requestContent.sizes[0]).to.have.property('w').and.to.equal(300);
     expect(requestContent.sizes[0]).to.have.property('h').and.to.equal(250);
     expect(requestContent.sizes[1]).to.have.property('w').and.to.equal(300);
@@ -229,7 +225,6 @@
         }
       });
 
-<<<<<<< HEAD
       const request = spec.buildRequests(DEFAULT_PARAMS_WO_OPTIONAL, {
         gdprConsent: {
           consentString: 'BOZcQl_ObPFjWAeABAESCD-AAAAjx7_______9______9uz_Ov_v_f__33e8__9v_l_7_-___u_-33d4-_1vf99yfm1-7ftr3tp_87ues2_Xur__59__3z3_NohBgA',
@@ -240,15 +235,11 @@
           numIframes: 0
         }
       });
-=======
-      const request = spec.buildRequests(DEFAULT_PARAMS_WO_OPTIONAL, DEFAULT_PARAMS_GDPR);
->>>>>>> 8c4039ba
       const requestContent = JSON.parse(request[0].data);
       expect(requestContent).to.have.property('gdpr_consent').and.to.equal('BOZcQl_ObPFjWAeABAESCD-AAAAjx7_______9______9uz_Ov_v_f__33e8__9v_l_7_-___u_-33d4-_1vf99yfm1-7ftr3tp_87ues2_Xur__59__3z3_NohBgA');
     });
 
     it('Verify adding ifa when supplyType equal to app', function () {
-<<<<<<< HEAD
       const request = spec.buildRequests(DEFAULT_PARAMS_APP, {
         gdprConsent: {
           consentString: 'BOZcQl_ObPFjWAeABAESCD-AAAAjx7_______9______9uz_Ov_v_f__33e8__9v_l_7_-___u_-33d4-_1vf99yfm1-7ftr3tp_87ues2_Xur__59__3z3_NohBgA',
@@ -259,11 +250,6 @@
           numIframes: 0
         }
       });
-=======
-      const request = spec.buildRequests(DEFAULT_PARAMS_APP, DEFAULT_PARAMS_GDPR);
-      const requestContent = JSON.parse(request[0].data);
-      expect(requestContent).to.have.property('gdpr_consent').and.to.equal('BOZcQl_ObPFjWAeABAESCD-AAAAjx7_______9______9uz_Ov_v_f__33e8__9v_l_7_-___u_-33d4-_1vf99yfm1-7ftr3tp_87ues2_Xur__59__3z3_NohBgA');
->>>>>>> 8c4039ba
     });
 
     it('Verify build request with GDPR without gdprApplies', function () {
