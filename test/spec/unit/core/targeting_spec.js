import { expect } from 'chai';
import { targeting as targetingInstance, filters, sortByDealAndPriceBucket } from 'src/targeting';
import { config } from 'src/config';
import { getAdUnits, createBidReceived } from 'test/fixtures/fixtures';
import CONSTANTS from 'src/constants.json';
import { auctionManager } from 'src/auctionManager';
import * as utils from 'src/utils';

const bid1 = {
  'bidderCode': 'rubicon',
  'width': '300',
  'height': '250',
  'statusMessage': 'Bid available',
  'adId': '148018fe5e',
  'cpm': 0.537234,
  'ad': 'markup',
  'ad_id': '3163950',
  'sizeId': '15',
  'requestTimestamp': 1454535718610,
  'responseTimestamp': 1454535724863,
  'timeToRespond': 123,
  'pbLg': '0.50',
  'pbMg': '0.50',
  'pbHg': '0.53',
  'adUnitCode': '/123456/header-bid-tag-0',
  'bidder': 'rubicon',
  'size': '300x250',
  'adserverTargeting': {
    'foobar': '300x250',
    [CONSTANTS.TARGETING_KEYS.BIDDER]: 'rubicon',
    [CONSTANTS.TARGETING_KEYS.AD_ID]: '148018fe5e',
    [CONSTANTS.TARGETING_KEYS.PRICE_BUCKET]: '0.53',
    [CONSTANTS.TARGETING_KEYS.DEAL]: '1234'
  },
  'netRevenue': true,
  'currency': 'USD',
  'ttl': 300
};

const bid2 = {
  'bidderCode': 'rubicon',
  'width': '300',
  'height': '250',
  'statusMessage': 'Bid available',
  'adId': '5454545',
  'cpm': 0.25,
  'ad': 'markup',
  'ad_id': '3163950',
  'sizeId': '15',
  'requestTimestamp': 1454535718610,
  'responseTimestamp': 1454535724863,
  'timeToRespond': 123,
  'pbLg': '0.25',
  'pbMg': '0.25',
  'pbHg': '0.25',
  'adUnitCode': '/123456/header-bid-tag-0',
  'bidder': 'rubicon',
  'size': '300x250',
  'adserverTargeting': {
    'foobar': '300x250',
    [CONSTANTS.TARGETING_KEYS.BIDDER]: 'rubicon',
    [CONSTANTS.TARGETING_KEYS.AD_ID]: '5454545',
    [CONSTANTS.TARGETING_KEYS.PRICE_BUCKET]: '0.25'
  },
  'netRevenue': true,
  'currency': 'USD',
  'ttl': 300
};

const bid3 = {
  'bidderCode': 'rubicon',
  'width': '300',
  'height': '600',
  'statusMessage': 'Bid available',
  'adId': '48747745',
  'cpm': 0.75,
  'ad': 'markup',
  'ad_id': '3163950',
  'sizeId': '15',
  'requestTimestamp': 1454535718610,
  'responseTimestamp': 1454535724863,
  'timeToRespond': 123,
  'pbLg': '0.75',
  'pbMg': '0.75',
  'pbHg': '0.75',
  'adUnitCode': '/123456/header-bid-tag-1',
  'bidder': 'rubicon',
  'size': '300x600',
  'adserverTargeting': {
    'foobar': '300x600',
    [CONSTANTS.TARGETING_KEYS.BIDDER]: 'rubicon',
    [CONSTANTS.TARGETING_KEYS.AD_ID]: '48747745',
    [CONSTANTS.TARGETING_KEYS.PRICE_BUCKET]: '0.75'
  },
  'netRevenue': true,
  'currency': 'USD',
  'ttl': 300
};

describe('targeting tests', function () {
  let sandbox;
  let enableSendAllBids = false;
  let useBidCache;

  beforeEach(function() {
    sandbox = sinon.sandbox.create();

    useBidCache = true;
    // enableSendAllBids = false;

    let origGetConfig = config.getConfig;
    sandbox.stub(config, 'getConfig').callsFake(function (key) {
      if (key === 'enableSendAllBids') {
        return enableSendAllBids;
      }
      if (key === 'useBidCache') {
        return useBidCache;
      }
      return origGetConfig.apply(config, arguments);
    });
  });

  afterEach(function () {
    sandbox.restore();
  });

  describe('getAllTargeting', function () {
    let amBidsReceivedStub;
    let amGetAdUnitsStub;
    let bidExpiryStub;
    let logWarnStub;
    let logErrorStub;
    let bidsReceived;

    beforeEach(function () {
      bidsReceived = [bid1, bid2, bid3];

      amBidsReceivedStub = sandbox.stub(auctionManager, 'getBidsReceived').callsFake(function() {
        return bidsReceived;
      });
      amGetAdUnitsStub = sandbox.stub(auctionManager, 'getAdUnitCodes').callsFake(function() {
        return ['/123456/header-bid-tag-0'];
      });
      bidExpiryStub = sandbox.stub(filters, 'isBidNotExpired').returns(true);
      logWarnStub = sinon.stub(utils, 'logWarn');
      logErrorStub = sinon.stub(utils, 'logError');
    });

    afterEach(function() {
      config.resetConfig();
      logWarnStub.restore();
      logErrorStub.restore();
    });

    describe('when hb_deal is present in bid.adserverTargeting', function () {
      let bid4;

      beforeEach(function() {
        bid4 = utils.deepClone(bid1);
        bid4.adserverTargeting['hb_bidder'] = bid4.bidder = bid4.bidderCode = 'appnexus';
        bid4.cpm = 0;
        enableSendAllBids = true;

        bidsReceived.push(bid4);
      });

      it('returns targeting with both hb_deal and hb_deal_{bidder_code}', function () {
        const targeting = targetingInstance.getAllTargeting(['/123456/header-bid-tag-0']);

        // We should add both keys rather than one or the other
        expect(targeting['/123456/header-bid-tag-0']).to.contain.keys('hb_deal', `hb_deal_${bid1.bidderCode}`, `hb_deal_${bid4.bidderCode}`);

        // We should assign both keys the same value
        expect(targeting['/123456/header-bid-tag-0']['hb_deal']).to.deep.equal(targeting['/123456/header-bid-tag-0'][`hb_deal_${bid1.bidderCode}`]);
      });
    });

    it('will enforce a limit on the number of auction keys when auctionKeysCharacterThreshold setting is active', function () {
      config.setConfig({
        targetingControls: {
          auctionKeysCharacterThreshold: 150
        }
      });

      const targeting = targetingInstance.getAllTargeting(['/123456/header-bid-tag-0', '/123456/header-bid-tag-1']);
      expect(targeting['/123456/header-bid-tag-1']).to.deep.equal({});
      expect(targeting['/123456/header-bid-tag-0']).to.contain.keys('hb_pb', 'hb_adid', 'hb_bidder', 'hb_deal');
      expect(targeting['/123456/header-bid-tag-0']['hb_adid']).to.equal(bid1.adId);
      expect(logWarnStub.calledOnce).to.be.true;
    });

    it('will return an error when auctionKeysCharacterThreshold setting is set too low for any auction keys to be allowed', function () {
      config.setConfig({
        targetingControls: {
          auctionKeysCharacterThreshold: 50
        }
      });

      const targeting = targetingInstance.getAllTargeting(['/123456/header-bid-tag-0', '/123456/header-bid-tag-1']);
      expect(targeting['/123456/header-bid-tag-1']).to.deep.equal({});
      expect(targeting['/123456/header-bid-tag-0']).to.deep.equal({});
      expect(logWarnStub.calledTwice).to.be.true;
      expect(logErrorStub.calledOnce).to.be.true;
    });

    it('selects the top bid when enableSendAllBids true', function () {
      enableSendAllBids = true;
      let targeting = targetingInstance.getAllTargeting(['/123456/header-bid-tag-0']);

      // we should only get the targeting data for the one requested adunit
      expect(Object.keys(targeting).length).to.equal(1);

      let sendAllBidCpm = Object.keys(targeting['/123456/header-bid-tag-0']).filter(key => key.indexOf(CONSTANTS.TARGETING_KEYS.PRICE_BUCKET + '_') != -1)
      // we shouldn't get more than 1 key for hb_pb_${bidder}
      expect(sendAllBidCpm.length).to.equal(1);

      // expect the winning CPM to be equal to the sendAllBidCPM
      expect(targeting['/123456/header-bid-tag-0'][CONSTANTS.TARGETING_KEYS.PRICE_BUCKET + '_rubicon']).to.deep.equal(targeting['/123456/header-bid-tag-0'][CONSTANTS.TARGETING_KEYS.PRICE_BUCKET]);
    });

    it('does not include adpod type bids in the getBidsReceived results', function () {
      let adpodBid = utils.deepClone(bid1);
      adpodBid.video = { context: 'adpod', durationSeconds: 15, durationBucket: 15 };
      adpodBid.cpm = 5;
      bidsReceived.push(adpodBid);

      const targeting = targetingInstance.getAllTargeting(['/123456/header-bid-tag-0']);
      expect(targeting['/123456/header-bid-tag-0']).to.contain.keys('hb_deal', 'hb_adid', 'hb_bidder');
      expect(targeting['/123456/header-bid-tag-0']['hb_adid']).to.equal(bid1.adId);
    });
  }); // end getAllTargeting tests

  describe('getAllTargeting without bids return empty object', function () {
    let amBidsReceivedStub;
    let amGetAdUnitsStub;
    let bidExpiryStub;

    beforeEach(function () {
      amBidsReceivedStub = sandbox.stub(auctionManager, 'getBidsReceived').callsFake(function() {
        return [];
      });
      amGetAdUnitsStub = sandbox.stub(auctionManager, 'getAdUnitCodes').callsFake(function() {
        return ['/123456/header-bid-tag-0'];
      });
      bidExpiryStub = sandbox.stub(filters, 'isBidNotExpired').returns(true);
    });

    it('returns targetingSet correctly', function () {
      let targeting = targetingInstance.getAllTargeting(['/123456/header-bid-tag-0']);

      // we should only get the targeting data for the one requested adunit to at least exist even though it has no keys to set
      expect(Object.keys(targeting).length).to.equal(1);
    });
  }); // end getAllTargeting without bids return empty object

  describe('Targeting in concurrent auctions', function () {
    describe('check getOldestBid', function () {
      let bidExpiryStub;
      let auctionManagerStub;
      beforeEach(function () {
        bidExpiryStub = sandbox.stub(filters, 'isBidNotExpired').returns(true);
        auctionManagerStub = sandbox.stub(auctionManager, 'getBidsReceived');
      });

      it('should use bids from pool to get Winning Bid', function () {
        let bidsReceived = [
          createBidReceived({bidder: 'appnexus', cpm: 7, auctionId: 1, responseTimestamp: 100, adUnitCode: 'code-0', adId: 'adid-1'}),
          createBidReceived({bidder: 'rubicon', cpm: 6, auctionId: 1, responseTimestamp: 101, adUnitCode: 'code-1', adId: 'adid-2'}),
          createBidReceived({bidder: 'appnexus', cpm: 6, auctionId: 2, responseTimestamp: 102, adUnitCode: 'code-0', adId: 'adid-3'}),
          createBidReceived({bidder: 'rubicon', cpm: 6, auctionId: 2, responseTimestamp: 103, adUnitCode: 'code-1', adId: 'adid-4'}),
        ];
        let adUnitCodes = ['code-0', 'code-1'];

        let bids = targetingInstance.getWinningBids(adUnitCodes, bidsReceived);

        expect(bids.length).to.equal(2);
        expect(bids[0].adId).to.equal('adid-1');
        expect(bids[1].adId).to.equal('adid-2');
      });

      it('should honor useBidCache', function() {
        useBidCache = true;

        auctionManagerStub.returns([
          createBidReceived({bidder: 'appnexus', cpm: 7, auctionId: 1, responseTimestamp: 100, adUnitCode: 'code-0', adId: 'adid-1'}),
          createBidReceived({bidder: 'appnexus', cpm: 5, auctionId: 2, responseTimestamp: 102, adUnitCode: 'code-0', adId: 'adid-2'}),
        ]);

        let adUnitCodes = ['code-0'];
        targetingInstance.setLatestAuctionForAdUnit('code-0', 2);

        let bids = targetingInstance.getWinningBids(adUnitCodes);

        expect(bids.length).to.equal(1);
        expect(bids[0].adId).to.equal('adid-1');

        useBidCache = false;

        bids = targetingInstance.getWinningBids(adUnitCodes);

        expect(bids.length).to.equal(1);
        expect(bids[0].adId).to.equal('adid-2');
      });

      it('should not use rendered bid to get winning bid', function () {
        let bidsReceived = [
          createBidReceived({bidder: 'appnexus', cpm: 8, auctionId: 1, responseTimestamp: 100, adUnitCode: 'code-0', adId: 'adid-1', status: 'rendered'}),
          createBidReceived({bidder: 'rubicon', cpm: 6, auctionId: 1, responseTimestamp: 101, adUnitCode: 'code-1', adId: 'adid-2'}),
          createBidReceived({bidder: 'appnexus', cpm: 7, auctionId: 2, responseTimestamp: 102, adUnitCode: 'code-0', adId: 'adid-3'}),
          createBidReceived({bidder: 'rubicon', cpm: 6, auctionId: 2, responseTimestamp: 103, adUnitCode: 'code-1', adId: 'adid-4'}),
        ];
        auctionManagerStub.returns(bidsReceived);

        let adUnitCodes = ['code-0', 'code-1'];
        let bids = targetingInstance.getWinningBids(adUnitCodes);

        expect(bids.length).to.equal(2);
        expect(bids[0].adId).to.equal('adid-2');
        expect(bids[1].adId).to.equal('adid-3');
      });

      it('should use highest cpm bid from bid pool to get winning bid', function () {
        // Pool is having 4 bids from 2 auctions. There are 2 bids from rubicon, #2 which is highest cpm bid will be selected to take part in auction.
        let bidsReceived = [
          createBidReceived({bidder: 'appnexus', cpm: 8, auctionId: 1, responseTimestamp: 100, adUnitCode: 'code-0', adId: 'adid-1'}),
          createBidReceived({bidder: 'rubicon', cpm: 9, auctionId: 1, responseTimestamp: 101, adUnitCode: 'code-0', adId: 'adid-2'}),
          createBidReceived({bidder: 'appnexus', cpm: 7, auctionId: 2, responseTimestamp: 102, adUnitCode: 'code-0', adId: 'adid-3'}),
          createBidReceived({bidder: 'rubicon', cpm: 8, auctionId: 2, responseTimestamp: 103, adUnitCode: 'code-0', adId: 'adid-4'}),
        ];
        auctionManagerStub.returns(bidsReceived);

        let adUnitCodes = ['code-0'];
        let bids = targetingInstance.getWinningBids(adUnitCodes);

        expect(bids.length).to.equal(1);
        expect(bids[0].adId).to.equal('adid-2');
      });
    });

    describe('check bidExpiry', function () {
      let auctionManagerStub;
      let timestampStub;
      beforeEach(function () {
        auctionManagerStub = sandbox.stub(auctionManager, 'getBidsReceived');
        timestampStub = sandbox.stub(utils, 'timestamp');
      });

      it('should not include expired bids in the auction', function () {
        timestampStub.returns(200000);
        // Pool is having 4 bids from 2 auctions. All the bids are expired and only bid #3 is passing the bidExpiry check.
        let bidsReceived = [
          createBidReceived({bidder: 'appnexus', cpm: 18, auctionId: 1, responseTimestamp: 100, adUnitCode: 'code-0', adId: 'adid-1', ttl: 150}),
          createBidReceived({bidder: 'sampleBidder', cpm: 16, auctionId: 1, responseTimestamp: 101, adUnitCode: 'code-0', adId: 'adid-2', ttl: 100}),
          createBidReceived({bidder: 'appnexus', cpm: 7, auctionId: 2, responseTimestamp: 102, adUnitCode: 'code-0', adId: 'adid-3', ttl: 300}),
          createBidReceived({bidder: 'rubicon', cpm: 6, auctionId: 2, responseTimestamp: 103, adUnitCode: 'code-0', adId: 'adid-4', ttl: 50}),
        ];
        auctionManagerStub.returns(bidsReceived);

        let adUnitCodes = ['code-0', 'code-1'];
        let bids = targetingInstance.getWinningBids(adUnitCodes);

        expect(bids.length).to.equal(1);
        expect(bids[0].adId).to.equal('adid-3');
      });
    });
  });

<<<<<<< HEAD
  describe('sortByDealAndPriceBucket', function() {
    it('will properly sort bids when some bids have deals and some do not', function () {
      let bids = [{
        adUnitTargeting: {
          hb_adid: 'abc',
          hb_pb: '1.00',
          hb_deal: '1234'
        }
      }, {
        adUnitTargeting: {
          hb_adid: 'def',
          hb_pb: '0.50',
        }
      }, {
        adUnitTargeting: {
          hb_adid: 'ghi',
          hb_pb: '20.00',
          hb_deal: '4532'
        }
      }, {
        adUnitTargeting: {
          hb_adid: 'jkl',
          hb_pb: '9.00',
          hb_deal: '9864'
        }
      }, {
        adUnitTargeting: {
          hb_adid: 'mno',
          hb_pb: '50.00',
        }
      }, {
        adUnitTargeting: {
          hb_adid: 'pqr',
          hb_pb: '100.00',
        }
      }];
      bids.sort(sortByDealAndPriceBucket);
      expect(bids[0].adUnitTargeting.hb_adid).to.equal('ghi');
      expect(bids[1].adUnitTargeting.hb_adid).to.equal('jkl');
      expect(bids[2].adUnitTargeting.hb_adid).to.equal('abc');
      expect(bids[3].adUnitTargeting.hb_adid).to.equal('pqr');
      expect(bids[4].adUnitTargeting.hb_adid).to.equal('mno');
      expect(bids[5].adUnitTargeting.hb_adid).to.equal('def');
    });

    it('will properly sort bids when all bids have deals', function () {
      let bids = [{
        adUnitTargeting: {
          hb_adid: 'abc',
          hb_pb: '1.00',
          hb_deal: '1234'
        }
      }, {
        adUnitTargeting: {
          hb_adid: 'def',
          hb_pb: '0.50',
          hb_deal: '4321'
        }
      }, {
        adUnitTargeting: {
          hb_adid: 'ghi',
          hb_pb: '2.50',
          hb_deal: '4532'
        }
      }, {
        adUnitTargeting: {
          hb_adid: 'jkl',
          hb_pb: '2.00',
          hb_deal: '9864'
        }
      }];
      bids.sort(sortByDealAndPriceBucket);
      expect(bids[0].adUnitTargeting.hb_adid).to.equal('ghi');
      expect(bids[1].adUnitTargeting.hb_adid).to.equal('jkl');
      expect(bids[2].adUnitTargeting.hb_adid).to.equal('abc');
      expect(bids[3].adUnitTargeting.hb_adid).to.equal('def');
    });

    it('will properly sort bids when no bids have deals', function () {
      let bids = [{
        adUnitTargeting: {
          hb_adid: 'abc',
          hb_pb: '1.00'
        }
      }, {
        adUnitTargeting: {
          hb_adid: 'def',
          hb_pb: '0.10'
        }
      }, {
        adUnitTargeting: {
          hb_adid: 'ghi',
          hb_pb: '10.00'
        }
      }, {
        adUnitTargeting: {
          hb_adid: 'jkl',
          hb_pb: '10.01'
        }
      }, {
        adUnitTargeting: {
          hb_adid: 'mno',
          hb_pb: '1.00'
        }
      }, {
        adUnitTargeting: {
          hb_adid: 'pqr',
          hb_pb: '100.00'
        }
      }];
      bids.sort(sortByDealAndPriceBucket);
      expect(bids[0].adUnitTargeting.hb_adid).to.equal('pqr');
      expect(bids[1].adUnitTargeting.hb_adid).to.equal('jkl');
      expect(bids[2].adUnitTargeting.hb_adid).to.equal('ghi');
      expect(bids[3].adUnitTargeting.hb_adid).to.equal('abc');
      expect(bids[4].adUnitTargeting.hb_adid).to.equal('mno');
      expect(bids[5].adUnitTargeting.hb_adid).to.equal('def');
=======
  describe('setTargetingForAst', function () {
    let sandbox,
      apnTagStub;
    beforeEach(function() {
      sandbox = sinon.createSandbox();
      sandbox.stub(targetingInstance, 'resetPresetTargetingAST');
      apnTagStub = sandbox.stub(window.apntag, 'setKeywords');
    });
    afterEach(function () {
      sandbox.restore();
    });

    it('should set single addUnit code', function() {
      let adUnitCode = 'testdiv-abc-ad-123456-0';
      sandbox.stub(targetingInstance, 'getAllTargeting').returns({
        'testdiv1-abc-ad-123456-0': {hb_bidder: 'appnexus'}
      });
      targetingInstance.setTargetingForAst(adUnitCode);
      expect(targetingInstance.getAllTargeting.called).to.equal(true);
      expect(targetingInstance.resetPresetTargetingAST.called).to.equal(true);
      expect(apnTagStub.callCount).to.equal(1);
      expect(apnTagStub.getCall(0).args[0]).to.deep.equal('testdiv1-abc-ad-123456-0');
      expect(apnTagStub.getCall(0).args[1]).to.deep.equal({HB_BIDDER: 'appnexus'});
    });

    it('should set array of addUnit codes', function() {
      let adUnitCodes = ['testdiv1-abc-ad-123456-0', 'testdiv2-abc-ad-123456-0']
      sandbox.stub(targetingInstance, 'getAllTargeting').returns({
        'testdiv1-abc-ad-123456-0': {hb_bidder: 'appnexus'},
        'testdiv2-abc-ad-123456-0': {hb_bidder: 'appnexus'}
      });
      targetingInstance.setTargetingForAst(adUnitCodes);
      expect(targetingInstance.getAllTargeting.called).to.equal(true);
      expect(targetingInstance.resetPresetTargetingAST.called).to.equal(true);
      expect(apnTagStub.callCount).to.equal(2);
      expect(apnTagStub.getCall(1).args[0]).to.deep.equal('testdiv2-abc-ad-123456-0');
      expect(apnTagStub.getCall(1).args[1]).to.deep.equal({HB_BIDDER: 'appnexus'});
>>>>>>> acd30771
    });
  });
});<|MERGE_RESOLUTION|>--- conflicted
+++ resolved
@@ -365,7 +365,6 @@
     });
   });
 
-<<<<<<< HEAD
   describe('sortByDealAndPriceBucket', function() {
     it('will properly sort bids when some bids have deals and some do not', function () {
       let bids = [{
@@ -483,7 +482,9 @@
       expect(bids[3].adUnitTargeting.hb_adid).to.equal('abc');
       expect(bids[4].adUnitTargeting.hb_adid).to.equal('mno');
       expect(bids[5].adUnitTargeting.hb_adid).to.equal('def');
-=======
+    });
+  });
+
   describe('setTargetingForAst', function () {
     let sandbox,
       apnTagStub;
@@ -521,7 +522,6 @@
       expect(apnTagStub.callCount).to.equal(2);
       expect(apnTagStub.getCall(1).args[0]).to.deep.equal('testdiv2-abc-ad-123456-0');
       expect(apnTagStub.getCall(1).args[1]).to.deep.equal({HB_BIDDER: 'appnexus'});
->>>>>>> acd30771
     });
   });
 });