/** @module pbjs */

import { flatten, uniques, getKeys, isGptPubadsDefined, getHighestCpm } from './utils';
import 'polyfill';

// if pbjs already exists in global document scope, use it, if not, create the object
window.pbjs = (window.pbjs || {});
window.pbjs.que = window.pbjs.que || [];
var pbjs = window.pbjs;
var CONSTANTS = require('./constants.json');
var utils = require('./utils.js');
var bidmanager = require('./bidmanager.js');
var adaptermanager = require('./adaptermanager');
var bidfactory = require('./bidfactory');
var adloader = require('./adloader');
var ga = require('./ga');
var events = require('./events');

/* private variables */

var objectType_function = 'function';
var objectType_undefined = 'undefined';
var objectType_object = 'object';
var BID_WON = CONSTANTS.EVENTS.BID_WON;
var BID_TIMEOUT = CONSTANTS.EVENTS.BID_TIMEOUT;

var pb_bidsTimedOut = false;
<<<<<<< HEAD
var pb_sendAllBids = false;
=======
>>>>>>> 2a5b1228
var auctionRunning = false;
var presetTargeting = [];

var eventValidators = {
  bidWon: checkDefinedPlacement
};

/* Public vars */

pbjs._bidsRequested = [];
pbjs._bidsReceived = [];
pbjs._adsReceived = [];
<<<<<<< HEAD
=======
pbjs._sendAllBids = false;
>>>>>>> 2a5b1228

//default timeout for all bids
pbjs.bidderTimeout = pbjs.bidderTimeout || 2000;
pbjs.logging = pbjs.logging || false;

//let the world know we are loaded
pbjs.libLoaded = true;

//version auto generated from build
utils.logInfo('Prebid.js v$prebid.version$ loaded');

//create adUnit array
pbjs.adUnits = pbjs.adUnits || [];

/**
 * Command queue that functions will execute once prebid.js is loaded
 * @param  {function} cmd Annoymous function to execute
 * @alias module:pbjs.que.push
 */
pbjs.que.push = function (cmd) {
  if (typeof cmd === objectType_function) {
    try {
      cmd.call();
    } catch (e) {
      utils.logError('Error processing command :' + e.message);
    }
  } else {
    utils.logError('Commands written into pbjs.que.push must wrapped in a function');
  }
};

function processQue() {
  for (var i = 0; i < pbjs.que.length; i++) {
    if (typeof pbjs.que[i].called === objectType_undefined) {
      try {
        pbjs.que[i].call();
        pbjs.que[i].called = true;
      }
      catch (e) {
        utils.logError('Error processing command :', 'prebid.js', e);
      }
    }
  }
}

function timeOutBidders() {
  if (!pb_bidsTimedOut) {
    pb_bidsTimedOut = true;
    var timedOutBidders = bidmanager.getTimedOutBidders();
    events.emit(BID_TIMEOUT, timedOutBidders);
  }
}

function checkDefinedPlacement(id) {
  var placementCodes = pbjs._bidsRequested.map(bidSet => bidSet.bids.map(bid => bid.placementCode))
    .reduce(flatten)
    .filter(uniques);

  if (!utils.contains(placementCodes, id)) {
    utils.logError('The "' + id + '" placement is not defined.');
    return;
  }

  return true;
}

function resetPresetTargeting() {
  if (isGptPubadsDefined()) {
    window.googletag.pubads().getSlots().forEach(slot => {
      slot.clearTargeting();
    });

    setTargeting(presetTargeting);
  }
}

function setTargeting(targetingConfig) {
  window.googletag.pubads().getSlots().forEach(slot => {
    targetingConfig.filter(targeting => Object.keys(targeting)[0] === slot.getAdUnitPath() ||
      Object.keys(targeting)[0] === slot.getSlotElementId())
      .forEach(targeting => targeting[Object.keys(targeting)[0]]
        .forEach(key => {
          key[Object.keys(key)[0]]
            .map((value) => {
              utils.logMessage(`Attempting to set key value for slot: ${slot.getSlotElementId()} key: ${Object.keys(key)[0]} value: ${value}`);
              return value;
            })
            .forEach(value => slot.setTargeting(Object.keys(key)[0], value));
        }));
  });
}

function getWinningBidTargeting() {
  if (isGptPubadsDefined()) {
    presetTargeting = (function getPresetTargeting() {
      return window.googletag.pubads().getSlots().map(slot => {
        return {
          [slot.getAdUnitPath()]: slot.getTargetingKeys().map(key => {
            return { [key]: slot.getTargeting(key) };
          })
        };
      });
    })();
  }

  let winners = pbjs._bidsReceived.map(bid => bid.adUnitCode)
    .filter(uniques)
    .map(adUnitCode => pbjs._bidsReceived
      .filter(bid => bid.adUnitCode === adUnitCode ? bid : null)
      .reduce(getHighestCpm,
        {
          adUnitCode: adUnitCode,
          cpm: 0,
          adserverTargeting: {},
          timeToRespond: 0
        }));

  // winning bids with deals need an hb_deal targeting key
  winners
    .filter(bid => bid.dealId)
    .map(bid => bid.adserverTargeting.hb_deal = bid.dealId);

  winners = winners.map(winner => {
    return {
      [winner.adUnitCode]: Object.keys(winner.adserverTargeting, key => key)
        .map(key => {
          return { [key.substring(0, 20)]: [winner.adserverTargeting[key]] };
        })
    };
  });

  if (presetTargeting) {
    winners.concat(presetTargeting);
  }

  return winners;
}

function getDealTargeting() {
<<<<<<< HEAD
  const dealTargeting = pbjs._bidsReceived.filter(bid => bid.dealId).map(bid => {
=======
  return pbjs._bidsReceived.filter(bid => bid.dealId).map(bid => {
>>>>>>> 2a5b1228
    const dealKey = `hb_deal_${bid.bidderCode}`;
    return {
      [bid.adUnitCode]: CONSTANTS.TARGETING_KEYS.map(key => {
        return {
          [`${key}_${bid.bidderCode}`.substring(0, 20)]: [bid.adserverTargeting[key]]
        };
      })
      .concat({ [dealKey]: [bid.adserverTargeting[dealKey]] })
    };
  });
<<<<<<< HEAD

  return dealTargeting;
=======
}

/**
 * Get custom targeting keys for bids that have `alwaysUseBid=true`.
 */
function getAlwaysUseBidTargeting() {
  return pbjs._bidsReceived.map(bid => {
    if (bid.alwaysUseBid) {
      const standardKeys = CONSTANTS.TARGETING_KEYS;
      return {
        [bid.adUnitCode]: Object.keys(bid.adserverTargeting, key => key).map(key => {
          // Get only the non-standard keys of the losing bids, since we
          // don't want to override the standard keys of the winning bid.
          if (standardKeys.indexOf(key) > -1) {
            return;
          }

          return { [key.substring(0, 20)]: [bid.adserverTargeting[key]] };

        }).filter(key => key) // remove empty elements
      };
    }
  }).filter(bid => bid); // removes empty elements in array;
>>>>>>> 2a5b1228
}

function getBidLandscapeTargeting() {
  const standardKeys = CONSTANTS.TARGETING_KEYS;

  return pbjs._bidsReceived.map(bid => {
    if (bid.adserverTargeting) {
      return {
        [bid.adUnitCode]: standardKeys.map(key => {
          return {
            [`${key}_${bid.bidderCode}`.substring(0, 20)]: [bid.adserverTargeting[key]]
          };
        })
      };
    }
  }).filter(bid => bid); // removes empty elements in array
}

function getAllTargeting() {
<<<<<<< HEAD
  let targeting = getWinningBidTargeting();
  // deals are always attached to targeting
  targeting = getDealTargeting().concat(targeting);
  return targeting.concat(pb_sendAllBids ? getBidLandscapeTargeting() : []);
=======
  // Get targeting for the winning bid. Add targeting for any bids that have
  // `alwaysUseBid=true`. If sending all bids is enabled, add targeting for losing bids.
  return getDealTargeting()
    .concat(getWinningBidTargeting())
    .concat(getAlwaysUseBidTargeting())
    .concat(pbjs._sendAllBids ? getBidLandscapeTargeting() : []);
>>>>>>> 2a5b1228
}

//////////////////////////////////
//                              //
//    Start Public APIs         //
//                              //
//////////////////////////////////

/**
 * This function returns the query string targeting parameters available at this moment for a given ad unit. Note that some bidder's response may not have been received if you call this function too quickly after the requests are sent.
 * @param  {string} [adunitCode] adUnitCode to get the bid responses for
 * @alias module:pbjs.getAdserverTargetingForAdUnitCodeStr
 * @return {array}  returnObj return bids array
 */
pbjs.getAdserverTargetingForAdUnitCodeStr = function (adunitCode) {
  utils.logInfo('Invoking pbjs.getAdserverTargetingForAdUnitCodeStr', arguments);

  // call to retrieve bids array
  if (adunitCode) {
    var res = pbjs.getAdserverTargetingForAdUnitCode(adunitCode);
    return utils.transformAdServerTargetingObj(res);
  } else {
    utils.logMessage('Need to call getAdserverTargetingForAdUnitCodeStr with adunitCode');
  }
};

/**
<<<<<<< HEAD
* This function returns the query string targeting parameters available at this moment for a given ad unit. Note that some bidder's response may not have been received if you call this function too quickly after the requests are sent.
=======
 * This function returns the query string targeting parameters available at this moment for a given ad unit. Note that some bidder's response may not have been received if you call this function too quickly after the requests are sent.
>>>>>>> 2a5b1228
 * @param adUnitCode {string} adUnitCode to get the bid responses for
 * @returns {object}  returnObj return bids
 */
pbjs.getAdserverTargetingForAdUnitCode = function (adUnitCode) {
  utils.logInfo('Invoking pbjs.getAdserverTargetingForAdUnitCode', arguments);

  return getAllTargeting().filter(targeting => getKeys(targeting)[0] === adUnitCode)
    .map(targeting => {
      return {
        [Object.keys(targeting)[0]]: targeting[Object.keys(targeting)[0]]
          .map(target => {
            return {
              [Object.keys(target)[0]]: target[Object.keys(target)[0]].join(', ')
            };
          }).reduce((p, c) => Object.assign(c, p), {})
      };
    })
    .reduce(function (accumulator, targeting) {
      var key = Object.keys(targeting)[0];
      accumulator[key] = Object.assign({}, accumulator[key], targeting[key]);
      return accumulator;
    }, {})[adUnitCode];
};

/**
 * returns all ad server targeting for all ad units
 * @return {object} Map of adUnitCodes and targeting values []
 * @alias module:pbjs.getAdserverTargeting
 */

pbjs.getAdserverTargeting = function () {
  utils.logInfo('Invoking pbjs.getAdserverTargeting', arguments);
  return getAllTargeting()
    .map(targeting => {
      return {
        [Object.keys(targeting)[0]]: targeting[Object.keys(targeting)[0]]
          .map(target => {
            return {
              [Object.keys(target)[0]]: target[Object.keys(target)[0]].join(', ')
            };
          }).reduce((p, c) => Object.assign(c, p), {})
      };
    })
    .reduce(function (accumulator, targeting) {
      var key = Object.keys(targeting)[0];
      accumulator[key] = Object.assign({}, accumulator[key], targeting[key]);
      return accumulator;
    }, {});
};

/**
 * This function returns the bid responses at the given moment.
 * @alias module:pbjs.getBidResponses
 * @return {object}            map | object that contains the bidResponses
 */

pbjs.getBidResponses = function () {
  utils.logInfo('Invoking pbjs.getBidResponses', arguments);

  return pbjs._bidsReceived.map(bid => bid.adUnitCode)
    .filter(uniques).map(adUnitCode => pbjs._bidsReceived
      .filter(bid => bid.adUnitCode === adUnitCode))
    .map(bids => {
      return {
        [bids[0].adUnitCode]: { bids: bids }
      };
    })
    .reduce((a, b) => Object.assign(a, b), {});
};

/**
 * Returns bidResponses for the specified adUnitCode
 * @param  {String} adUnitCode adUnitCode
 * @alias module:pbjs.getBidResponsesForAdUnitCode
 * @return {Object}            bidResponse object
 */

pbjs.getBidResponsesForAdUnitCode = function (adUnitCode) {
  const bids = pbjs._bidsReceived.filter(bid => bid.adUnitCode === adUnitCode);
  return {
    bids: bids
  };
};

/**
 * Set query string targeting on all GPT ad units.
 * @alias module:pbjs.setTargetingForGPTAsync
 */
pbjs.setTargetingForGPTAsync = function () {
  utils.logInfo('Invoking pbjs.setTargetingForGPTAsync', arguments);
  if (!isGptPubadsDefined()) {
    utils.logError('window.googletag is not defined on the page');
    return;
  }

  setTargeting(getAllTargeting());
};

/**
 * Returns a bool if all the bids have returned or timed out
 * @alias module:pbjs.allBidsAvailable
 * @return {bool} all bids available
 */
pbjs.allBidsAvailable = function () {
  utils.logInfo('Invoking pbjs.allBidsAvailable', arguments);
  return bidmanager.bidsBackAll();
};

/**
 * This function will render the ad (based on params) in the given iframe document passed through. Note that doc SHOULD NOT be the parent document page as we can't doc.write() asynchrounsly
 * @param  {object} doc document
 * @param  {string} id bid id to locate the ad
 * @alias module:pbjs.renderAd
 */
pbjs.renderAd = function (doc, id) {
  utils.logInfo('Invoking pbjs.renderAd', arguments);
  utils.logMessage('Calling renderAd with adId :' + id);
  if (doc && id) {
    try {
      //lookup ad by ad Id
      var adObject = pbjs._bidsReceived.find(bid => bid.adId === id);
      if (adObject) {
        //emit 'bid won' event here
        events.emit(BID_WON, adObject);
        var height = adObject.height;
        var width = adObject.width;
        var url = adObject.adUrl;
        var ad = adObject.ad;

        if (ad) {
          doc.write(ad);
          doc.close();
          if (doc.defaultView && doc.defaultView.frameElement) {
            doc.defaultView.frameElement.width = width;
            doc.defaultView.frameElement.height = height;
          }
        }

        //doc.body.style.width = width;
        //doc.body.style.height = height;
        else if (url) {
          doc.write('<IFRAME SRC="' + url + '" FRAMEBORDER="0" SCROLLING="no" MARGINHEIGHT="0" MARGINWIDTH="0" TOPMARGIN="0" LEFTMARGIN="0" ALLOWTRANSPARENCY="true" WIDTH="' + width + '" HEIGHT="' + height + '"></IFRAME>');
          doc.close();

          if (doc.defaultView && doc.defaultView.frameElement) {
            doc.defaultView.frameElement.width = width;
            doc.defaultView.frameElement.height = height;
          }

        } else {
          utils.logError('Error trying to write ad. No ad for bid response id: ' + id);
        }

      } else {
        utils.logError('Error trying to write ad. Cannot find ad by given id : ' + id);
      }

    } catch (e) {
      utils.logError('Error trying to write ad Id :' + id + ' to the page:' + e.message);
    }
  } else {
    utils.logError('Error trying to write ad Id :' + id + ' to the page. Missing document or adId');
  }

};

/**
 * Remove adUnit from the pbjs configuration
 * @param  {String} adUnitCode the adUnitCode to remove
 * @alias module:pbjs.removeAdUnit
 */
pbjs.removeAdUnit = function (adUnitCode) {
  utils.logInfo('Invoking pbjs.removeAdUnit', arguments);
  if (adUnitCode) {
    for (var i = 0; i < pbjs.adUnits.length; i++) {
      if (pbjs.adUnits[i].code === adUnitCode) {
        pbjs.adUnits.splice(i, 1);
      }
    }
  }
};

<<<<<<< HEAD
pbjs.clearAuction = function() {
=======
pbjs.clearAuction = function () {
>>>>>>> 2a5b1228
  auctionRunning = false;
  utils.logMessage('Prebid auction cleared');
};

/**
 *
 * @param bidsBackHandler
 * @param timeout
 * @param adUnits
 * @param adUnitCodes
 */
pbjs.requestBids = function ({ bidsBackHandler, timeout, adUnits, adUnitCodes }) {
  if (auctionRunning) {
    utils.logError('Prebid Error: `pbjs.requestBids` was called while a previous auction was' +
      ' still running. Resubmit this request.');
    return;
  } else {
    auctionRunning = true;
    pbjs._bidsRequested = [];
    pbjs._bidsReceived = [];
    resetPresetTargeting();
  }

  const cbTimeout = timeout || pbjs.bidderTimeout;

  // use adUnits provided or from pbjs global
  adUnits = adUnits || pbjs.adUnits;

  // if specific adUnitCodes filter adUnits for those codes
  if (adUnitCodes && adUnitCodes.length) {
    adUnits = adUnits.filter(adUnit => adUnitCodes.includes(adUnit.code));
  }

  if (typeof bidsBackHandler === objectType_function) {
    bidmanager.addOneTimeCallback(bidsBackHandler);
  }

  utils.logInfo('Invoking pbjs.requestBids', arguments);

  if (!adUnits || adUnits.length === 0) {
    utils.logMessage('No adUnits configured. No bids requested.');
    return;
  }

  //set timeout for all bids
  setTimeout(bidmanager.executeCallback, cbTimeout);

  adaptermanager.callBids({ adUnits, adUnitCodes });
};

/**
 *
 * Add adunit(s)
 * @param {Array|String} adUnitArr Array of adUnits or single adUnit Object.
 * @alias module:pbjs.addAdUnits
 */
pbjs.addAdUnits = function (adUnitArr) {
  utils.logInfo('Invoking pbjs.addAdUnits', arguments);
  if (utils.isArray(adUnitArr)) {
    //append array to existing
    pbjs.adUnits.push.apply(pbjs.adUnits, adUnitArr);
  } else if (typeof adUnitArr === objectType_object) {
    pbjs.adUnits.push(adUnitArr);
  }
};

/**
 * @param {String} event the name of the event
 * @param {Function} handler a callback to set on event
 * @param {String} id an identifier in the context of the event
 *
 * This API call allows you to register a callback to handle a Prebid.js event.
 * An optional `id` parameter provides more finely-grained event callback registration.
 * This makes it possible to register callback events for a specific item in the
 * event context. For example, `bidWon` events will accept an `id` for ad unit code.
 * `bidWon` callbacks registered with an ad unit code id will be called when a bid
 * for that ad unit code wins the auction. Without an `id` this method registers the
 * callback for every `bidWon` event.
 *
 * Currently `bidWon` is the only event that accepts an `id` parameter.
 */
pbjs.onEvent = function (event, handler, id) {
  utils.logInfo('Invoking pbjs.onEvent', arguments);
  if (!utils.isFn(handler)) {
    utils.logError('The event handler provided is not a function and was not set on event "' + event + '".');
    return;
  }

  if (id && !eventValidators[event].call(null, id)) {
    utils.logError('The id provided is not valid for event "' + event + '" and no handler was set.');
    return;
  }

  events.on(event, handler, id);
};

/**
 * @param {String} event the name of the event
 * @param {Function} handler a callback to remove from the event
 * @param {String} id an identifier in the context of the event (see `pbjs.onEvent`)
 */
pbjs.offEvent = function (event, handler, id) {
  utils.logInfo('Invoking pbjs.offEvent', arguments);
  if (id && !eventValidators[event].call(null, id)) {
    return;
  }

  events.off(event, handler, id);
};

/**
 * Add a callback event
 * @param {String} eventStr event to attach callback to Options: "allRequestedBidsBack" | "adUnitBidsBack"
 * @param {Function} func  function to execute. Paramaters passed into the function: (bidResObj), [adUnitCode]);
 * @alias module:pbjs.addCallback
 * @returns {String} id for callback
 */
pbjs.addCallback = function (eventStr, func) {
  utils.logInfo('Invoking pbjs.addCallback', arguments);
  var id = null;
  if (!eventStr || !func || typeof func !== objectType_function) {
    utils.logError('error registering callback. Check method signature');
    return id;
  }

  id = utils.getUniqueIdentifierStr;
  bidmanager.addCallback(id, func, eventStr);
  return id;
};

/**
 * Remove a callback event
 * //@param {string} cbId id of the callback to remove
 * @alias module:pbjs.removeCallback
 * @returns {String} id for callback
 */
pbjs.removeCallback = function (/* cbId */) {
  //todo
  return null;
};

/**
 * Wrapper to register bidderAdapter externally (adaptermanager.registerBidAdapter())
 * @param  {[type]} bidderAdaptor [description]
 * @param  {[type]} bidderCode    [description]
 * @return {[type]}               [description]
 */
pbjs.registerBidAdapter = function (bidderAdaptor, bidderCode) {
  utils.logInfo('Invoking pbjs.registerBidAdapter', arguments);
  try {
    adaptermanager.registerBidAdapter(bidderAdaptor(), bidderCode);
  }
  catch (e) {
    utils.logError('Error registering bidder adapter : ' + e.message);
  }
};

pbjs.bidsAvailableForAdapter = function (bidderCode) {
  utils.logInfo('Invoking pbjs.bidsAvailableForAdapter', arguments);

  pbjs._bidsRequested.find(bidderRequest => bidderRequest.bidderCode === bidderCode).bids
    .map(bid => {
      return Object.assign(bid, bidfactory.createBid(1), {
        bidderCode,
        adUnitCode: bid.placementCode
      });
    })
    .map(bid => pbjs._bidsReceived.push(bid));
};

/**
 * Wrapper to bidfactory.createBid()
 * @param  {[type]} statusCode [description]
 * @return {[type]}            [description]
 */
pbjs.createBid = function (statusCode) {
  utils.logInfo('Invoking pbjs.createBid', arguments);
  return bidfactory.createBid(statusCode);
};

/**
 * Wrapper to bidmanager.addBidResponse
 * @param {[type]} adUnitCode [description]
 * @param {[type]} bid        [description]
 */
pbjs.addBidResponse = function (adUnitCode, bid) {
  utils.logInfo('Invoking pbjs.addBidResponse', arguments);
  bidmanager.addBidResponse(adUnitCode, bid);
};

/**
 * Wrapper to adloader.loadScript
 * @param  {[type]}   tagSrc   [description]
 * @param  {Function} callback [description]
 * @return {[type]}            [description]
 */
pbjs.loadScript = function (tagSrc, callback, useCache) {
  utils.logInfo('Invoking pbjs.loadScript', arguments);
  adloader.loadScript(tagSrc, callback, useCache);
};

/**
 * Will enable sendinga prebid.js to data provider specified
 * @param  {object} options object {provider : 'string', options : {}}
 */
pbjs.enableAnalytics = function (options) {
  utils.logInfo('Invoking pbjs.enableAnalytics', arguments);
  if (!options) {
    utils.logError('pbjs.enableAnalytics should be called with option {}', 'prebid.js');
    return;
  }

  if (options.provider === 'ga') {
    try {
      ga.enableAnalytics(typeof options.options === 'undefined' ? {} : options.options);
    }
    catch (e) {
      utils.logError('Error calling GA: ', 'prebid.js', e);
    }
  } else if (options.provider === 'other_provider') {
    //todo
    return null;
  }
};

/**
 * This will tell analytics that all bids received after are "timed out"
 */
pbjs.sendTimeoutEvent = function () {
  utils.logInfo('Invoking pbjs.sendTimeoutEvent', arguments);
  timeOutBidders();
};

pbjs.aliasBidder = function (bidderCode, alias) {
  utils.logInfo('Invoking pbjs.aliasBidder', arguments);
  if (bidderCode && alias) {
    adaptermanager.aliasBidAdapter(bidderCode, alias);
  } else {
    utils.logError('bidderCode and alias must be passed as arguments', 'pbjs.aliasBidder');
  }
};

pbjs.setPriceGranularity = function (granularity) {
  utils.logInfo('Invoking pbjs.setPriceGranularity', arguments);
  if (!granularity) {
    utils.logError('Prebid Error: no value passed to `setPriceGranularity()`');
  } else {
    bidmanager.setPriceGranularity(granularity);
  }
};

pbjs.enableSendAllBids = function () {
  pbjs._sendAllBids = true;
};

processQue();<|MERGE_RESOLUTION|>--- conflicted
+++ resolved
@@ -25,10 +25,6 @@
 var BID_TIMEOUT = CONSTANTS.EVENTS.BID_TIMEOUT;
 
 var pb_bidsTimedOut = false;
-<<<<<<< HEAD
-var pb_sendAllBids = false;
-=======
->>>>>>> 2a5b1228
 var auctionRunning = false;
 var presetTargeting = [];
 
@@ -41,10 +37,7 @@
 pbjs._bidsRequested = [];
 pbjs._bidsReceived = [];
 pbjs._adsReceived = [];
-<<<<<<< HEAD
-=======
 pbjs._sendAllBids = false;
->>>>>>> 2a5b1228
 
 //default timeout for all bids
 pbjs.bidderTimeout = pbjs.bidderTimeout || 2000;
@@ -184,11 +177,7 @@
 }
 
 function getDealTargeting() {
-<<<<<<< HEAD
-  const dealTargeting = pbjs._bidsReceived.filter(bid => bid.dealId).map(bid => {
-=======
   return pbjs._bidsReceived.filter(bid => bid.dealId).map(bid => {
->>>>>>> 2a5b1228
     const dealKey = `hb_deal_${bid.bidderCode}`;
     return {
       [bid.adUnitCode]: CONSTANTS.TARGETING_KEYS.map(key => {
@@ -199,10 +188,6 @@
       .concat({ [dealKey]: [bid.adserverTargeting[dealKey]] })
     };
   });
-<<<<<<< HEAD
-
-  return dealTargeting;
-=======
 }
 
 /**
@@ -226,7 +211,6 @@
       };
     }
   }).filter(bid => bid); // removes empty elements in array;
->>>>>>> 2a5b1228
 }
 
 function getBidLandscapeTargeting() {
@@ -246,19 +230,12 @@
 }
 
 function getAllTargeting() {
-<<<<<<< HEAD
-  let targeting = getWinningBidTargeting();
-  // deals are always attached to targeting
-  targeting = getDealTargeting().concat(targeting);
-  return targeting.concat(pb_sendAllBids ? getBidLandscapeTargeting() : []);
-=======
   // Get targeting for the winning bid. Add targeting for any bids that have
   // `alwaysUseBid=true`. If sending all bids is enabled, add targeting for losing bids.
   return getDealTargeting()
     .concat(getWinningBidTargeting())
     .concat(getAlwaysUseBidTargeting())
     .concat(pbjs._sendAllBids ? getBidLandscapeTargeting() : []);
->>>>>>> 2a5b1228
 }
 
 //////////////////////////////////
@@ -286,11 +263,7 @@
 };
 
 /**
-<<<<<<< HEAD
 * This function returns the query string targeting parameters available at this moment for a given ad unit. Note that some bidder's response may not have been received if you call this function too quickly after the requests are sent.
-=======
- * This function returns the query string targeting parameters available at this moment for a given ad unit. Note that some bidder's response may not have been received if you call this function too quickly after the requests are sent.
->>>>>>> 2a5b1228
  * @param adUnitCode {string} adUnitCode to get the bid responses for
  * @returns {object}  returnObj return bids
  */
@@ -473,11 +446,7 @@
   }
 };
 
-<<<<<<< HEAD
 pbjs.clearAuction = function() {
-=======
-pbjs.clearAuction = function () {
->>>>>>> 2a5b1228
   auctionRunning = false;
   utils.logMessage('Prebid auction cleared');
 };
